--- conflicted
+++ resolved
@@ -52,12 +52,6 @@
 split.sh
 backup/
 *.txt
-<<<<<<< HEAD
 *.py.bak
-logs/
 utils/
-=======
-*.bak
-utils/
-logs/
->>>>>>> 39356cd3
+logs/